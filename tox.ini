--- conflicted
+++ resolved
@@ -13,14 +13,9 @@
     cov: pytest-cov
     cov: coverage
     cov: codecov
-<<<<<<< HEAD
     syn: stsynphot
-    legacy: numpy==1.16.*
-    legacy: astropy==3.2.*
-=======
     legacy: numpy==1.17.*
     legacy: astropy==4.0.*
->>>>>>> f3feb10b
     latest: -rrequirements.txt
     astropydev: git+git://github.com/astropy/astropy
     numexpr: numexpr>=2.0.0

--- conflicted
+++ resolved
@@ -271,18 +271,14 @@
                     intensity_array = sub_wf.as_fits()
                 else:
                     intensity_array = sub_wf.intensity
-<<<<<<< HEAD
+
                 '''
                 note, if fwcentroid gives index error at this step try the following steps: 
                 - make sure the incident wavefront array is larger than the shack hartmann lenslet array
                 - make sure the incident wavefront array is sampled appropriately considering the lenslet pitch and pixel pitch chosen
                 - try adjusting the boxsize in the centroid function by adding "boxsize = #" to the call to cent_function below
                 '''
-                self.centroid_list[:,i,j] = cent_function(intensity_array,**kwargs, relativeto = relativeto)
-=======
                 self.centroid_list[:, i, j] = cent_function(intensity_array, **kwargs, relativeto=relativeto)
-
->>>>>>> e50da581
         self._centroided_flag = True
         return self.centroid_list
 
@@ -338,12 +334,7 @@
         if circular:
             aperture = poppy.CircularAperture(radius=self.lenslet_pitch/2, planetype=PlaneType.pupil)
         else:
-<<<<<<< HEAD
-            aperture=poppy.SquareAperture(size = self.lenslet_pitch)
-=======
-            ap_keywords = {"size": self.lenslet_pitch, "planetype": PlaneType.pupil}
-            aperture = poppy.SquareAperture(size=self.lenslet_pitch, planetype=PlaneType.pupil)
->>>>>>> e50da581
+            aperture=poppy.SquareAperture(size=self.lenslet_pitch)
 
         optic_array = np.array([[aperture, aperture],[aperture, aperture]])
 

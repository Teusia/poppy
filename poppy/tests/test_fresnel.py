--- conflicted
+++ resolved
@@ -220,7 +220,6 @@
     cent2=fwcentroid.fwcentroid(crop_2,halfwidth=8)
     shifted=shift(crop_2,[cent[1]-cent2[1],cent[0]-cent2[0]])
     diff=shifted/shifted.max()-zoomed/zoomed.max()
-    print(diff.max())
     assert(diff.max() < 1e-3)
 
 def test_spherical_lens(display=False):
@@ -300,58 +299,6 @@
     # Create a PSF
     psf, waves = hst.calc_psf(wavelength=0.5e-6, display_intermediates=display, return_intermediates=True)
 
-<<<<<<< HEAD
-
-    ### check the beam size is as expected at primary and secondary mirror
-    assert(np.allclose(waves[1].spot_radius().value, 1.2))
-    # can't find a definitive reference for the beam diam at the SM, but
-    # the secondary mirror's radius is 14.05 cm
-    # We find that the beam is indeed slightly smaller than that.
-    assert(waves[2].spot_radius() > 13*u.cm )
-    assert(waves[2].spot_radius() < 14*u.cm )
-
-    ### check the focal length of the overall system is as expected
-    expected_system_focal_length = 1./(1./fl_pri + 1./fl_sec - (d_pri_sec)/(fl_pri*fl_sec))
-    # n.b. the value calculated here, 57.48 m, is a bit less than the
-    # generally stated focal length of Hubble, 57.6 meters. Adjusting the
-    # primary-to-secondary spacing by about 100 microns can resolve this
-    # discrepancy. We here opt to stick with the values used in the PROPER
-    # example, to facilitate cross-checking the two codes.
-
-    assert(not np.isfinite(waves[0].focal_length))  # plane wave after circular aperture
-    assert(waves[1].focal_length==fl_pri)           # focal len after primary
-    # NB. using astropy.Quantities with np.allclose() doesn't work that well
-    # so pull out the values here:
-    assert(np.allclose(waves[2].focal_length.to(u.m).value,
-           expected_system_focal_length.to(u.m).value)) # focal len after secondary
-
-    ### check the FWHM of the PSF is as expected
-    measured_fwhm = utils.measure_fwhm(psf)
-    expected_fwhm = 1.028*0.5e-6/2.4*206265
-    # we only require this to have < 5% accuracy with respect to the theoretical value
-    # given discrete pixelization etc.
-    assert(np.abs((measured_fwhm-expected_fwhm)/expected_fwhm) < 0.05)
-
-    ### check the various plane types are as expected, including toggling into angular coordinates
-    assert_message = ("Expected FresnelWavefront at plane #{} to have {} == {}, but got {}")
-    system_planetypes = [PlaneType.pupil, PlaneType.pupil, PlaneType.intermediate, PlaneType.image]
-    for idx, (wavefront, planetype) in enumerate(zip(waves, system_planetypes)):
-        assert wavefront.planetype == planetype, assert_message.format(
-            idx, "planetype", plane_type, wavefront.planetype
-        )
-
-    angular_coordinates_flags = [False, False, False, True]
-    for idx, (wavefront, angular_coordinates) in enumerate(zip(waves, angular_coordinates_flags)):
-        assert wavefront.angular_coordinates == angular_coordinates, assert_message.format(
-            idx, "angular_coordinates", angular_coordinates, wavefront.angular_coordinates
-        )
-
-    spherical_flags = [False, True, True, False]
-    for idx, (wavefront, spherical) in enumerate(zip(waves, spherical_flags)):
-        assert wavefront.spherical == spherical, assert_message.format(
-            idx, "spherical", spherical, wavefront.spherical
-        )
-=======
     if len(waves)>1:
         
         ### check the beam size is as expected at primary and secondary mirror
@@ -403,7 +350,6 @@
             assert wavefront.spherical == spherical, assert_message.format(
                 idx, "spherical", spherical, wavefront.spherical
             )
->>>>>>> 7ca021e4
 
     ### and check that the resulting function is a 2D Airy function
     #create an airy function matching the center part of this array
